{
  "name": "wtfb-linear-agents",
  "version": "0.1.0",
  "description": "WTFB Linear Agents for SAFe Essentials workflow integration",
  "main": "dist/index.js",
  "scripts": {
    "build": "tsc",
    "start": "node dist/index.js",
    "dev": "nodemon --exec ts-node src/index.ts",
    "docker:build": "docker-compose build",
    "docker:up": "docker-compose up",
    "docker:down": "docker-compose down",
    "test": "jest",
    "test:watch": "jest --watch",
    "cli": "ts-node src/cli/index.ts",
    "cli:build": "tsc && chmod +x dist/cli/index.js",
    "parse": "ts-node src/cli/index.ts parse",
    "create": "ts-node src/cli/index.ts create",
    "sync:start": "ts-node src/cli/index.ts sync start",
    "sync:stop": "ts-node src/cli/index.ts sync stop",
    "sync:status": "ts-node src/cli/index.ts sync status",
    "sync:trigger": "ts-node src/cli/index.ts sync trigger"
  },
  "repository": {
    "type": "git",
    "url": "git+https://github.com/ByBren-LLC/WTFB-Linear-agents.git"
  },
  "keywords": [
    "linear",
    "agent",
    "safe",
    "planning",
    "wtfb"
  ],
  "author": "Words to Film By",
  "license": "MIT",
  "bugs": {
    "url": "https://github.com/ByBren-LLC/WTFB-Linear-agents/issues"
  },
  "homepage": "https://github.com/ByBren-LLC/WTFB-Linear-agents#readme",
  "dependencies": {
    "@linear/sdk": "^2.6.0",
    "@types/express-session": "^1.18.1",
    "axios": "^1.9.0",
<<<<<<< HEAD
    "commander": "^11.1.0",
=======
    "cheerio": "^1.0.0",
>>>>>>> ae66a054
    "crypto-js": "^4.2.0",
    "dotenv": "^16.5.0",
    "express": "^4.21.2",
    "express-session": "^1.18.1",
    "jsdom": "^26.1.0",
    "jsonwebtoken": "^9.0.2",
    "pg": "^8.16.0",
    "sqlite": "^5.1.1",
    "sqlite3": "^5.1.7"
  },
  "devDependencies": {
    "@types/cheerio": "^0.22.35",
    "@types/crypto-js": "^4.2.2",
    "@types/express": "^4.17.22",
    "@types/jest": "^29.5.14",
    "@types/jsdom": "^21.1.7",
    "@types/jsonwebtoken": "^9.0.1",
    "@types/node": "^18.19.101",
    "@types/pg": "^8.6.6",
    "jest": "^29.7.0",
    "nodemon": "^3.1.10",
    "ts-jest": "^29.3.4",
    "ts-node": "^10.9.2",
    "typescript": "^5.8.3"
  }
}<|MERGE_RESOLUTION|>--- conflicted
+++ resolved
@@ -42,11 +42,8 @@
     "@linear/sdk": "^2.6.0",
     "@types/express-session": "^1.18.1",
     "axios": "^1.9.0",
-<<<<<<< HEAD
+    "cheerio": "^1.0.0",
     "commander": "^11.1.0",
-=======
-    "cheerio": "^1.0.0",
->>>>>>> ae66a054
     "crypto-js": "^4.2.0",
     "dotenv": "^16.5.0",
     "express": "^4.21.2",

--- conflicted
+++ resolved
@@ -18,23 +18,17 @@
       statements: 80
     }
   },
-<<<<<<< HEAD
   // Timeout configuration for OAuth integration tests
   testTimeout: 15000, // 15 seconds for all tests
-  // Specific timeout for OAuth tests that may need external mocking
-  testPathIgnorePatterns: [],
-  setupFilesAfterEnv: [],
-  // Increase timeout for integration tests
+  // Timer mocking configuration
+  fakeTimers: {
+    enableGlobally: false // We'll enable per-test for better control
+  },
+  setupFilesAfterEnv: ['<rootDir>/tests/setup.ts'],
+  // TypeScript configuration
   globals: {
     'ts-jest': {
       tsconfig: 'tsconfig.json'
     }
   }
-=======
-  // Timer mocking configuration
-  fakeTimers: {
-    enableGlobally: false // We'll enable per-test for better control
-  },
-  setupFilesAfterEnv: ['<rootDir>/tests/setup.ts']
->>>>>>> 0c5aaee9
 };
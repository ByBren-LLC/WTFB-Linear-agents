--- conflicted
+++ resolved
@@ -1,8 +1,6 @@
 import { query, getClient } from './connection';
 import * as logger from '../utils/logger';
 import { runMigrations } from './migrations';
-import sqlite3 from 'sqlite3';
-import { open, Database } from 'sqlite';
 
 // TypeScript interfaces for database tables
 
@@ -21,20 +19,6 @@
 }
 
 /**
- * Confluence OAuth token
- */
-export interface ConfluenceToken {
-  id: number;
-  organization_id: string;
-  access_token: string;
-  refresh_token: string;
-  site_url: string;
-  expires_at: Date;
-  created_at: Date;
-  updated_at: Date;
-}
-
-/**
  * Planning session
  */
 export interface PlanningSession {
@@ -89,33 +73,6 @@
 }
 
 /**
-<<<<<<< HEAD
- * Program Increment in the database
- */
-export interface ProgramIncrementDB {
-  id: number;
-  organization_id: string;
-  pi_id: string;
-  name: string;
-  start_date: Date;
-  end_date: Date;
-  description?: string;
-  status: string;
-  created_at: Date;
-  updated_at: Date;
-}
-
-/**
- * Program Increment Feature in the database
- */
-export interface PIFeatureDB {
-  id: number;
-  program_increment_id: number;
-  feature_id: string;
-  team_id: string;
-  status: string;
-  confidence: number;
-=======
  * Synchronization configuration
  */
 export interface SyncConfig {
@@ -127,85 +84,11 @@
   frequency: string;
   last_sync_time?: Date;
   enabled: boolean;
->>>>>>> c342cdc2
   created_at: Date;
   updated_at: Date;
 }
 
 /**
-<<<<<<< HEAD
- * Program Increment Objective in the database
- */
-export interface PIObjectiveDB {
-  id: number;
-  program_increment_id: number;
-  objective_id: string;
-  team_id: string;
-  description: string;
-  business_value: number;
-  status: string;
-  created_at: Date;
-  updated_at: Date;
-}
-
-/**
- * Program Increment Risk in the database
- */
-export interface PIRiskDB {
-  id: number;
-  program_increment_id: number;
-  risk_id: string;
-  description: string;
-  impact: number;
-  likelihood: number;
-  status: string;
-  mitigation_plan?: string;
-  created_at: Date;
-  updated_at: Date;
-}
-
-/**
- * Synchronization state in the database
- */
-export interface SyncState {
-  id: number;
-  confluence_page_id: string;
-  linear_team_id: string;
-  timestamp: number;
-  created_at: Date;
-  updated_at: Date;
-}
-
-/**
- * Conflict in the database
- */
-export interface Conflict {
-  id: string;
-  linear_change: string;
-  confluence_change: string;
-  is_resolved: boolean;
-  resolution_strategy?: string;
-  resolved_change?: string;
-  created_at: Date;
-  updated_at: Date;
-}
-
-/**
- * Synchronization history in the database
- */
-export interface SyncHistory {
-  id: number;
-  confluence_page_id: string;
-  linear_team_id: string;
-  success: boolean;
-  error?: string;
-  created_issues: number;
-  updated_issues: number;
-  confluence_changes: number;
-  conflicts_detected: number;
-  conflicts_resolved: number;
-  timestamp: number;
-=======
  * Synchronization history
  */
 export interface SyncHistory {
@@ -233,7 +116,6 @@
   linear_data: any;
   resolution?: string;
   resolved_at?: Date;
->>>>>>> c342cdc2
   created_at: Date;
 }
 
@@ -248,69 +130,6 @@
     logger.error('Error initializing database schema', { error });
     throw error;
   }
-};
-
-// SQLite database for synchronization
-let db: Database | null = null;
-
-/**
- * Gets the SQLite database instance
- */
-export const getDatabase = async (): Promise<Database> => {
-  if (!db) {
-    db = await open({
-      filename: process.env.SQLITE_DB_PATH || './data/sync.db',
-      driver: sqlite3.Database
-    });
-
-    // Create tables if they don't exist
-    await db.exec(`
-      CREATE TABLE IF NOT EXISTS sync_state (
-        id INTEGER PRIMARY KEY AUTOINCREMENT,
-        confluence_page_id TEXT NOT NULL,
-        linear_team_id TEXT NOT NULL,
-        timestamp INTEGER NOT NULL,
-        created_at TIMESTAMP DEFAULT CURRENT_TIMESTAMP,
-        updated_at TIMESTAMP DEFAULT CURRENT_TIMESTAMP,
-        UNIQUE(confluence_page_id, linear_team_id)
-      );
-
-      CREATE TABLE IF NOT EXISTS conflicts (
-        id TEXT PRIMARY KEY,
-        linear_change TEXT NOT NULL,
-        confluence_change TEXT NOT NULL,
-        is_resolved INTEGER NOT NULL DEFAULT 0,
-        resolution_strategy TEXT,
-        resolved_change TEXT,
-        created_at TIMESTAMP DEFAULT CURRENT_TIMESTAMP,
-        updated_at TIMESTAMP DEFAULT CURRENT_TIMESTAMP
-      );
-
-      CREATE TABLE IF NOT EXISTS sync_history (
-        id INTEGER PRIMARY KEY AUTOINCREMENT,
-        confluence_page_id TEXT NOT NULL,
-        linear_team_id TEXT NOT NULL,
-        success INTEGER NOT NULL,
-        error TEXT,
-        created_issues INTEGER NOT NULL DEFAULT 0,
-        updated_issues INTEGER NOT NULL DEFAULT 0,
-        confluence_changes INTEGER NOT NULL DEFAULT 0,
-        conflicts_detected INTEGER NOT NULL DEFAULT 0,
-        conflicts_resolved INTEGER NOT NULL DEFAULT 0,
-        timestamp INTEGER NOT NULL,
-        created_at TIMESTAMP DEFAULT CURRENT_TIMESTAMP
-      );
-
-      CREATE INDEX IF NOT EXISTS idx_sync_state_confluence_page_id ON sync_state(confluence_page_id);
-      CREATE INDEX IF NOT EXISTS idx_sync_state_linear_team_id ON sync_state(linear_team_id);
-      CREATE INDEX IF NOT EXISTS idx_conflicts_is_resolved ON conflicts(is_resolved);
-      CREATE INDEX IF NOT EXISTS idx_sync_history_confluence_page_id ON sync_history(confluence_page_id);
-      CREATE INDEX IF NOT EXISTS idx_sync_history_linear_team_id ON sync_history(linear_team_id);
-      CREATE INDEX IF NOT EXISTS idx_sync_history_timestamp ON sync_history(timestamp);
-    `);
-  }
-
-  return db;
 };
 
 // Linear Token CRUD Operations
@@ -983,112 +802,6 @@
   }
 };
 
-// Confluence Token CRUD Operations
-
-/**
- * Stores Confluence OAuth tokens for an organization
- */
-export const storeConfluenceToken = async (
-  organizationId: string,
-  accessToken: string,
-  refreshToken: string,
-  siteUrl: string,
-  expiresAt: Date
-): Promise<void> => {
-  try {
-    await query(
-      `
-        INSERT INTO confluence_tokens (organization_id, access_token, refresh_token, site_url, expires_at)
-        VALUES ($1, $2, $3, $4, $5)
-        ON CONFLICT (organization_id) DO UPDATE SET
-          access_token = $2,
-          refresh_token = $3,
-          site_url = $4,
-          expires_at = $5,
-          updated_at = NOW()
-      `,
-      [organizationId, accessToken, refreshToken, siteUrl, expiresAt]
-    );
-
-    logger.info('Confluence tokens stored for organization', { organizationId });
-  } catch (error) {
-    logger.error('Error storing Confluence tokens', { error, organizationId });
-    throw error;
-  }
-};
-
-/**
- * Retrieves the Confluence token for an organization
- */
-export const getConfluenceToken = async (organizationId: string): Promise<ConfluenceToken | null> => {
-  try {
-    const result = await query(
-      'SELECT * FROM confluence_tokens WHERE organization_id = $1',
-      [organizationId]
-    );
-
-    if (result.rows.length === 0) {
-      logger.warn('No Confluence tokens found for organization', { organizationId });
-      return null;
-    }
-
-    return result.rows[0] as ConfluenceToken;
-  } catch (error) {
-    logger.error('Error retrieving Confluence token', { error, organizationId });
-    throw error;
-  }
-};
-
-/**
- * Retrieves the Confluence access token for an organization
- */
-export const getConfluenceAccessToken = async (organizationId: string): Promise<string | null> => {
-  try {
-    const token = await getConfluenceToken(organizationId);
-
-    if (!token) {
-      return null;
-    }
-
-    // Check if token is expired
-    if (new Date() > new Date(token.expires_at)) {
-      logger.warn('Confluence token expired for organization', { organizationId });
-      // Token is expired, try to refresh it
-      const { refreshConfluenceToken } = require('../auth/confluence-oauth');
-      return await refreshConfluenceToken(organizationId);
-    }
-
-    return token.access_token;
-  } catch (error) {
-    logger.error('Error retrieving Confluence access token', { error, organizationId });
-    throw error;
-  }
-};
-
-/**
- * Deletes a Confluence token for an organization
- */
-export const deleteConfluenceToken = async (organizationId: string): Promise<boolean> => {
-  try {
-    const result = await query(
-      'DELETE FROM confluence_tokens WHERE organization_id = $1',
-      [organizationId]
-    );
-
-    const deleted = (result.rowCount ?? 0) > 0;
-    if (deleted) {
-      logger.info('Confluence token deleted for organization', { organizationId });
-    } else {
-      logger.warn('No Confluence token found to delete for organization', { organizationId });
-    }
-
-    return deleted;
-  } catch (error) {
-    logger.error('Error deleting Confluence token', { error, organizationId });
-    throw error;
-  }
-};
-
 // Planning Enabler CRUD Operations
 
 /**
@@ -1269,46 +982,6 @@
   }
 };
 
-<<<<<<< HEAD
-// Program Increment CRUD Operations
-
-/**
- * Creates a new program increment
- */
-export const createProgramIncrement = async (
-  organizationId: string,
-  piId: string,
-  name: string,
-  startDate: Date,
-  endDate: Date,
-  description?: string,
-  status: string = 'planning'
-): Promise<ProgramIncrementDB> => {
-  try {
-    const result = await query(
-      `
-        INSERT INTO program_increments (
-          organization_id, pi_id, name, start_date, end_date, description, status
-        ) VALUES ($1, $2, $3, $4, $5, $6, $7)
-        RETURNING *
-      `,
-      [organizationId, piId, name, startDate, endDate, description, status]
-    );
-
-    logger.info('Program increment created', {
-      organizationId,
-      piId,
-      name
-    });
-
-    return result.rows[0] as ProgramIncrementDB;
-  } catch (error) {
-    logger.error('Error creating program increment', {
-      error,
-      organizationId,
-      piId,
-      name
-=======
 // Sync Config CRUD Operations
 
 /**
@@ -1354,32 +1027,12 @@
       error,
       organizationId: config.organizationId,
       teamId: config.teamId
->>>>>>> c342cdc2
     });
     throw error;
   }
 };
 
 /**
-<<<<<<< HEAD
- * Gets a program increment by ID
- */
-export const getProgramIncrement = async (incrementId: number): Promise<ProgramIncrementDB | null> => {
-  try {
-    const result = await query(
-      'SELECT * FROM program_increments WHERE id = $1',
-      [incrementId]
-    );
-
-    if (result.rows.length === 0) {
-      logger.warn('No program increment found with ID', { incrementId });
-      return null;
-    }
-
-    return result.rows[0] as ProgramIncrementDB;
-  } catch (error) {
-    logger.error('Error retrieving program increment', { error, incrementId });
-=======
  * Gets a sync configuration by ID
  */
 export const getSyncConfig = async (configId: number): Promise<SyncConfig | null> => {
@@ -1397,31 +1050,11 @@
     return result.rows[0] as SyncConfig;
   } catch (error) {
     logger.error('Error retrieving sync configuration', { error, configId });
->>>>>>> c342cdc2
-    throw error;
-  }
-};
-
-/**
-<<<<<<< HEAD
- * Gets a program increment by Linear ID
- */
-export const getProgramIncrementByPiId = async (piId: string): Promise<ProgramIncrementDB | null> => {
-  try {
-    const result = await query(
-      'SELECT * FROM program_increments WHERE pi_id = $1',
-      [piId]
-    );
-
-    if (result.rows.length === 0) {
-      logger.warn('No program increment found with PI ID', { piId });
-      return null;
-    }
-
-    return result.rows[0] as ProgramIncrementDB;
-  } catch (error) {
-    logger.error('Error retrieving program increment by PI ID', { error, piId });
-=======
+    throw error;
+  }
+};
+
+/**
  * Gets all sync configurations for an organization
  */
 export const getSyncConfigsByOrganization = async (
@@ -1436,28 +1069,11 @@
     return result.rows as SyncConfig[];
   } catch (error) {
     logger.error('Error retrieving sync configurations', { error, organizationId });
->>>>>>> c342cdc2
-    throw error;
-  }
-};
-
-/**
-<<<<<<< HEAD
- * Gets all program increments for an organization
- */
-export const getProgramIncrementsByOrganization = async (
-  organizationId: string
-): Promise<ProgramIncrementDB[]> => {
-  try {
-    const result = await query(
-      'SELECT * FROM program_increments WHERE organization_id = $1 ORDER BY start_date DESC',
-      [organizationId]
-    );
-
-    return result.rows as ProgramIncrementDB[];
-  } catch (error) {
-    logger.error('Error retrieving program increments', { error, organizationId });
-=======
+    throw error;
+  }
+};
+
+/**
  * Gets all sync configurations for a team
  */
 export const getSyncConfigsByTeam = async (
@@ -1472,34 +1088,11 @@
     return result.rows as SyncConfig[];
   } catch (error) {
     logger.error('Error retrieving sync configurations', { error, teamId });
->>>>>>> c342cdc2
-    throw error;
-  }
-};
-
-/**
-<<<<<<< HEAD
- * Gets the current program increment for an organization
- */
-export const getCurrentProgramIncrement = async (
-  organizationId: string
-): Promise<ProgramIncrementDB | null> => {
-  try {
-    const now = new Date();
-    const result = await query(
-      'SELECT * FROM program_increments WHERE organization_id = $1 AND start_date <= $2 AND end_date >= $2 LIMIT 1',
-      [organizationId, now]
-    );
-
-    if (result.rows.length === 0) {
-      logger.warn('No current program increment found for organization', { organizationId });
-      return null;
-    }
-
-    return result.rows[0] as ProgramIncrementDB;
-  } catch (error) {
-    logger.error('Error retrieving current program increment', { error, organizationId });
-=======
+    throw error;
+  }
+};
+
+/**
  * Gets all sync configurations for a frequency
  */
 export const getSyncConfigsByFrequency = async (
@@ -1514,20 +1107,11 @@
     return result.rows as SyncConfig[];
   } catch (error) {
     logger.error('Error retrieving sync configurations', { error, frequency });
->>>>>>> c342cdc2
-    throw error;
-  }
-};
-
-/**
-<<<<<<< HEAD
- * Updates a program increment
- */
-export const updateProgramIncrement = async (
-  incrementId: number,
-  updates: Partial<ProgramIncrementDB>
-): Promise<ProgramIncrementDB | null> => {
-=======
+    throw error;
+  }
+};
+
+/**
  * Updates a sync configuration
  */
 export const updateSyncConfig = async (
@@ -1540,43 +1124,12 @@
     enabled: boolean;
   }>
 ): Promise<SyncConfig | null> => {
->>>>>>> c342cdc2
   try {
     // Build the SET clause dynamically based on the provided updates
     const updateFields: string[] = [];
     const values: any[] = [];
     let paramIndex = 1;
 
-<<<<<<< HEAD
-    // Add each field to the update query if it exists in the updates object
-    if (updates.name !== undefined) {
-      updateFields.push(`name = $${paramIndex}`);
-      values.push(updates.name);
-      paramIndex++;
-    }
-
-    if (updates.start_date !== undefined) {
-      updateFields.push(`start_date = $${paramIndex}`);
-      values.push(updates.start_date);
-      paramIndex++;
-    }
-
-    if (updates.end_date !== undefined) {
-      updateFields.push(`end_date = $${paramIndex}`);
-      values.push(updates.end_date);
-      paramIndex++;
-    }
-
-    if (updates.description !== undefined) {
-      updateFields.push(`description = $${paramIndex}`);
-      values.push(updates.description);
-      paramIndex++;
-    }
-
-    if (updates.status !== undefined) {
-      updateFields.push(`status = $${paramIndex}`);
-      values.push(updates.status);
-=======
     if (updates.confluencePageUrl !== undefined) {
       updateFields.push(`confluence_page_url = $${paramIndex}`);
       values.push(updates.confluencePageUrl);
@@ -1604,26 +1157,12 @@
     if (updates.enabled !== undefined) {
       updateFields.push(`enabled = $${paramIndex}`);
       values.push(updates.enabled);
->>>>>>> c342cdc2
       paramIndex++;
     }
 
     // Always update the updated_at timestamp
     updateFields.push('updated_at = NOW()');
 
-<<<<<<< HEAD
-    // If no fields to update, return the current program increment
-    if (updateFields.length === 1) { // Only updated_at
-      return getProgramIncrement(incrementId);
-    }
-
-    // Add the increment ID to the values array
-    values.push(incrementId);
-
-    const result = await query(
-      `
-        UPDATE program_increments
-=======
     // If no fields to update, return the current config
     if (updateFields.length === 1) { // Only updated_at
       return getSyncConfig(configId);
@@ -1635,7 +1174,6 @@
     const result = await query(
       `
         UPDATE sync_configs
->>>>>>> c342cdc2
         SET ${updateFields.join(', ')}
         WHERE id = $${paramIndex}
         RETURNING *
@@ -1644,16 +1182,6 @@
     );
 
     if (result.rows.length === 0) {
-<<<<<<< HEAD
-      logger.warn('No program increment found to update', { incrementId });
-      return null;
-    }
-
-    logger.info('Program increment updated', { incrementId });
-    return result.rows[0] as ProgramIncrementDB;
-  } catch (error) {
-    logger.error('Error updating program increment', { error, incrementId });
-=======
       logger.warn('No sync configuration found to update', { configId });
       return null;
     }
@@ -1662,53 +1190,20 @@
     return result.rows[0] as SyncConfig;
   } catch (error) {
     logger.error('Error updating sync configuration', { error, configId });
->>>>>>> c342cdc2
-    throw error;
-  }
-};
-
-/**
-<<<<<<< HEAD
- * Deletes a program increment
- */
-export const deleteProgramIncrement = async (incrementId: number): Promise<boolean> => {
-  try {
-    // Start a transaction to delete the increment and all related records
-=======
+    throw error;
+  }
+};
+
+/**
  * Deletes a sync configuration
  */
 export const deleteSyncConfig = async (configId: number): Promise<boolean> => {
   try {
     // Start a transaction to delete the config and all related records
->>>>>>> c342cdc2
     const client = await getClient();
     try {
       await client.query('BEGIN');
 
-<<<<<<< HEAD
-      // Delete related PI features
-      await client.query(
-        'DELETE FROM pi_features WHERE program_increment_id = $1',
-        [incrementId]
-      );
-
-      // Delete related PI objectives
-      await client.query(
-        'DELETE FROM pi_objectives WHERE program_increment_id = $1',
-        [incrementId]
-      );
-
-      // Delete related PI risks
-      await client.query(
-        'DELETE FROM pi_risks WHERE program_increment_id = $1',
-        [incrementId]
-      );
-
-      // Delete the program increment
-      const result = await client.query(
-        'DELETE FROM program_increments WHERE id = $1',
-        [incrementId]
-=======
       // Delete related sync_history records (which will cascade to sync_conflicts)
       await client.query(
         'DELETE FROM sync_history WHERE sync_config_id = $1',
@@ -1719,22 +1214,15 @@
       const result = await client.query(
         'DELETE FROM sync_configs WHERE id = $1',
         [configId]
->>>>>>> c342cdc2
       );
 
       await client.query('COMMIT');
 
       const deleted = (result.rowCount ?? 0) > 0;
       if (deleted) {
-<<<<<<< HEAD
-        logger.info('Program increment deleted', { incrementId });
-      } else {
-        logger.warn('No program increment found to delete', { incrementId });
-=======
         logger.info('Sync configuration deleted', { configId });
       } else {
         logger.warn('No sync configuration found to delete', { configId });
->>>>>>> c342cdc2
       }
 
       return deleted;
@@ -1745,53 +1233,11 @@
       client.release();
     }
   } catch (error) {
-<<<<<<< HEAD
-    logger.error('Error deleting program increment', { error, incrementId });
-=======
     logger.error('Error deleting sync configuration', { error, configId });
->>>>>>> c342cdc2
-    throw error;
-  }
-};
-
-<<<<<<< HEAD
-// PI Feature CRUD Operations
-
-/**
- * Creates a new PI feature
- */
-export const createPIFeature = async (
-  programIncrementId: number,
-  featureId: string,
-  teamId: string,
-  status: string = 'planned',
-  confidence: number = 3
-): Promise<PIFeatureDB> => {
-  try {
-    const result = await query(
-      `
-        INSERT INTO pi_features (
-          program_increment_id, feature_id, team_id, status, confidence
-        ) VALUES ($1, $2, $3, $4, $5)
-        RETURNING *
-      `,
-      [programIncrementId, featureId, teamId, status, confidence]
-    );
-
-    logger.info('PI feature created', {
-      programIncrementId,
-      featureId,
-      teamId
-    });
-
-    return result.rows[0] as PIFeatureDB;
-  } catch (error) {
-    logger.error('Error creating PI feature', {
-      error,
-      programIncrementId,
-      featureId,
-      teamId
-=======
+    throw error;
+  }
+};
+
 // Sync History CRUD Operations
 
 /**
@@ -1822,32 +1268,12 @@
     logger.error('Error creating sync history', {
       error,
       syncConfigId
->>>>>>> c342cdc2
     });
     throw error;
   }
 };
 
 /**
-<<<<<<< HEAD
- * Gets a PI feature by ID
- */
-export const getPIFeature = async (featureId: number): Promise<PIFeatureDB | null> => {
-  try {
-    const result = await query(
-      'SELECT * FROM pi_features WHERE id = $1',
-      [featureId]
-    );
-
-    if (result.rows.length === 0) {
-      logger.warn('No PI feature found with ID', { featureId });
-      return null;
-    }
-
-    return result.rows[0] as PIFeatureDB;
-  } catch (error) {
-    logger.error('Error retrieving PI feature', { error, featureId });
-=======
  * Updates a sync history record
  */
 export const updateSyncHistory = async (
@@ -1937,28 +1363,11 @@
     return result.rows[0] as SyncHistory;
   } catch (error) {
     logger.error('Error updating sync history', { error, historyId });
->>>>>>> c342cdc2
-    throw error;
-  }
-};
-
-/**
-<<<<<<< HEAD
- * Gets all PI features for a program increment
- */
-export const getPIFeaturesByProgramIncrement = async (
-  programIncrementId: number
-): Promise<PIFeatureDB[]> => {
-  try {
-    const result = await query(
-      'SELECT * FROM pi_features WHERE program_increment_id = $1',
-      [programIncrementId]
-    );
-
-    return result.rows as PIFeatureDB[];
-  } catch (error) {
-    logger.error('Error retrieving PI features', { error, programIncrementId });
-=======
+    throw error;
+  }
+};
+
+/**
  * Gets sync history records for a sync configuration
  */
 export const getSyncHistoryByConfig = async (
@@ -1974,69 +1383,10 @@
     return result.rows as SyncHistory[];
   } catch (error) {
     logger.error('Error retrieving sync history', { error, syncConfigId });
->>>>>>> c342cdc2
-    throw error;
-  }
-};
-
-<<<<<<< HEAD
-/**
- * Updates a PI feature
- */
-export const updatePIFeature = async (
-  featureId: number,
-  updates: Partial<PIFeatureDB>
-): Promise<PIFeatureDB | null> => {
-  try {
-    // Build the SET clause dynamically based on the provided updates
-    const updateFields: string[] = [];
-    const values: any[] = [];
-    let paramIndex = 1;
-
-    // Add each field to the update query if it exists in the updates object
-    if (updates.status !== undefined) {
-      updateFields.push(`status = $${paramIndex}`);
-      values.push(updates.status);
-      paramIndex++;
-    }
-
-    if (updates.confidence !== undefined) {
-      updateFields.push(`confidence = $${paramIndex}`);
-      values.push(updates.confidence);
-      paramIndex++;
-    }
-
-    // Always update the updated_at timestamp
-    updateFields.push('updated_at = NOW()');
-
-    // If no fields to update, return the current PI feature
-    if (updateFields.length === 1) { // Only updated_at
-      return getPIFeature(featureId);
-    }
-
-    // Add the feature ID to the values array
-    values.push(featureId);
-
-    const result = await query(
-      `
-        UPDATE pi_features
-        SET ${updateFields.join(', ')}
-        WHERE id = $${paramIndex}
-        RETURNING *
-      `,
-      values
-    );
-
-    if (result.rows.length === 0) {
-      logger.warn('No PI feature found to update', { featureId });
-      return null;
-    }
-
-    logger.info('PI feature updated', { featureId });
-    return result.rows[0] as PIFeatureDB;
-  } catch (error) {
-    logger.error('Error updating PI feature', { error, featureId });
-=======
+    throw error;
+  }
+};
+
 // Sync Conflict CRUD Operations
 
 /**
@@ -2103,33 +1453,11 @@
     return result.rows[0] as SyncConflict;
   } catch (error) {
     logger.error('Error resolving sync conflict', { error, conflictId });
->>>>>>> c342cdc2
-    throw error;
-  }
-};
-
-/**
-<<<<<<< HEAD
- * Deletes a PI feature
- */
-export const deletePIFeature = async (featureId: number): Promise<boolean> => {
-  try {
-    const result = await query(
-      'DELETE FROM pi_features WHERE id = $1',
-      [featureId]
-    );
-
-    const deleted = (result.rowCount ?? 0) > 0;
-    if (deleted) {
-      logger.info('PI feature deleted', { featureId });
-    } else {
-      logger.warn('No PI feature found to delete', { featureId });
-    }
-
-    return deleted;
-  } catch (error) {
-    logger.error('Error deleting PI feature', { error, featureId });
-=======
+    throw error;
+  }
+};
+
+/**
  * Gets unresolved sync conflicts for a sync history
  */
 export const getUnresolvedConflictsByHistory = async (
@@ -2144,7 +1472,6 @@
     return result.rows as SyncConflict[];
   } catch (error) {
     logger.error('Error retrieving unresolved conflicts', { error, syncHistoryId });
->>>>>>> c342cdc2
     throw error;
   }
 };
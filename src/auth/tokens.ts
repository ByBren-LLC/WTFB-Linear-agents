/**
 * Token management utility for Linear OAuth tokens
 *
<<<<<<< HEAD
 * This module provides functions for storing, retrieving, and managing
 * Linear OAuth tokens in the database.
 */

import * as logger from '../utils/logger';
import { storeLinearToken, getLinearToken, getAccessToken as getDbAccessToken, deleteLinearToken } from '../db/models';
import axios from 'axios';
=======
 * This module provides functions for securely storing, retrieving, refreshing,
 * and revoking Linear OAuth tokens. Tokens are stored in the database with
 * encryption for security.
 */
import axios from 'axios';
import * as logger from '../utils/logger';
import * as encryption from '../utils/encryption';
import { query } from '../db/connection';
>>>>>>> bd4cbb60

/**
 * Stores OAuth tokens for a Linear organization
 *
 * @param organizationId The Linear organization ID
 * @param organizationName The Linear organization name
 * @param accessToken The OAuth access token
 * @param refreshToken The OAuth refresh token
 * @param appUserId The Linear app user ID
 * @param expiresIn The token expiration time in seconds
 */
export const storeTokens = async (
  organizationId: string,
  organizationName: string,
  accessToken: string,
  refreshToken: string,
  appUserId: string,
  expiresIn: number
): Promise<void> => {
  try {
    // Calculate expiration date
    const expiresAt = new Date();
    expiresAt.setSeconds(expiresAt.getSeconds() + expiresIn);

<<<<<<< HEAD
    // Store tokens in the database
    await storeLinearToken(
      organizationId,
      accessToken,
      refreshToken,
      appUserId,
      expiresAt
    );

    logger.info(`Tokens stored for organization ${organizationId}`);
=======
    // Encrypt tokens before storing
    const encryptedAccessToken = encryption.encrypt(accessToken);
    const encryptedRefreshToken = encryption.encrypt(refreshToken);

    // First, ensure the organization exists
    await query(
      `
        INSERT INTO organizations (id, name)
        VALUES ($1, $2)
        ON CONFLICT (id) DO UPDATE SET name = $2
      `,
      [organizationId, organizationName]
    );

    // Then, store the encrypted tokens
    await query(
      `
        INSERT INTO tokens (organization_id, access_token, refresh_token, app_user_id, expires_at)
        VALUES ($1, $2, $3, $4, $5)
        ON CONFLICT (organization_id) DO UPDATE SET
          access_token = $2,
          refresh_token = $3,
          app_user_id = $4,
          expires_at = $5,
          updated_at = NOW()
      `,
      [organizationId, encryptedAccessToken, encryptedRefreshToken, appUserId, expiresAt]
    );

    logger.info('Tokens stored for organization', { organizationId });
>>>>>>> bd4cbb60
  } catch (error) {
    logger.error('Error storing tokens', { error, organizationId });
    throw error;
  }
};

/**
 * Refreshes an expired access token using the refresh token
<<<<<<< HEAD
 */
export const refreshToken = async (organizationId: string): Promise<string | null> => {
  try {
    // Get the token data from the database
    const tokenData = await getLinearToken(organizationId);

    if (!tokenData) {
      logger.error(`No tokens found for organization ${organizationId}`);
      return null;
    }

=======
 *
 * @param organizationId The Linear organization ID
 * @param refreshToken The OAuth refresh token
 * @returns The new access token and expiration time
 */
export const refreshAccessToken = async (
  organizationId: string,
  refreshToken: string
): Promise<{ accessToken: string; expiresIn: number }> => {
  try {
>>>>>>> bd4cbb60
    const clientId = process.env.LINEAR_CLIENT_ID;
    const clientSecret = process.env.LINEAR_CLIENT_SECRET;

    if (!clientId || !clientSecret) {
<<<<<<< HEAD
      logger.error('Missing LINEAR_CLIENT_ID or LINEAR_CLIENT_SECRET environment variables');
      return null;
    }

    // Exchange the refresh token for a new access token
    const tokenResponse = await axios.post('https://api.linear.app/oauth/token', {
      client_id: clientId,
      client_secret: clientSecret,
      refresh_token: tokenData.refresh_token,
      grant_type: 'refresh_token'
    });

    const { access_token, refresh_token, expires_in } = tokenResponse.data;

    if (!access_token) {
      logger.error('Failed to refresh access token');
      return null;
    }

    // Calculate new expiration date
    const expiresAt = new Date();
    expiresAt.setSeconds(expiresAt.getSeconds() + expires_in);

    // Store the new tokens
    await storeLinearToken(
      organizationId,
      access_token,
      refresh_token || tokenData.refresh_token, // Use the new refresh token if provided, otherwise keep the old one
      tokenData.app_user_id,
      expiresAt
    );

    logger.info(`Token refreshed for organization ${organizationId}`);
    return access_token;
  } catch (error) {
    logger.error('Error refreshing token', { error, organizationId });
    return null;
=======
      throw new Error('Missing LINEAR_CLIENT_ID or LINEAR_CLIENT_SECRET environment variables');
    }

    // Call Linear's token refresh endpoint
    const response = await axios.post('https://api.linear.app/oauth/token', {
      client_id: clientId,
      client_secret: clientSecret,
      grant_type: 'refresh_token',
      refresh_token: refreshToken
    });

    const { access_token, expires_in } = response.data;

    if (!access_token) {
      throw new Error('Failed to refresh access token');
    }

    logger.info('Access token refreshed for organization', { organizationId });

    return {
      accessToken: access_token,
      expiresIn: expires_in
    };
  } catch (error) {
    logger.error('Error refreshing access token', { error, organizationId });
    throw error;
>>>>>>> bd4cbb60
  }
};

/**
 * Retrieves the access token for a Linear organization
<<<<<<< HEAD
 * If the token is expired, it will attempt to refresh it
 */
export const getAccessToken = async (organizationId: string): Promise<string | null> => {
  try {
    // Get the token from the database
    const token = await getDbAccessToken(organizationId);

    if (token) {
      return token;
    }

    // If no valid token was found, try to refresh it
    return await refreshToken(organizationId);
  } catch (error) {
    logger.error('Error retrieving access token', { error, organizationId });
    return null;
=======
 *
 * If the token is expired, it will attempt to refresh it automatically.
 *
 * @param organizationId The Linear organization ID
 * @returns The valid access token or null if not available
 */
export const getAccessToken = async (organizationId: string): Promise<string | null> => {
  try {
    // Query the database for tokens
    const result = await query(
      'SELECT access_token, refresh_token, app_user_id, expires_at FROM tokens WHERE organization_id = $1',
      [organizationId]
    );

    if (result.rows.length === 0) {
      logger.warn('No tokens found for organization', { organizationId });
      return null;
    }

    const { access_token, refresh_token, app_user_id, expires_at } = result.rows[0];

    // Decrypt tokens
    const accessToken = encryption.decrypt(access_token);
    const refreshToken = encryption.decrypt(refresh_token);

    // Check if token is expired
    if (new Date() > new Date(expires_at)) {
      logger.info('Token expired for organization, attempting refresh', { organizationId });

      try {
        // Refresh the token
        const { accessToken: newAccessToken, expiresIn } = await refreshAccessToken(
          organizationId,
          refreshToken
        );

        // Store the new token
        await storeTokens(
          organizationId,
          '', // We don't have the organization name here, but it's already in the database
          newAccessToken,
          refreshToken,
          app_user_id,
          expiresIn
        );

        return newAccessToken;
      } catch (refreshError) {
        logger.error('Failed to refresh token', { error: refreshError, organizationId });
        return null;
      }
    }

    return accessToken;
  } catch (error) {
    logger.error('Error retrieving access token', { error, organizationId });
    throw error;
>>>>>>> bd4cbb60
  }
};

/**
 * Retrieves the app user ID for a Linear organization
 *
 * @param organizationId The Linear organization ID
 * @returns The app user ID or null if not available
 */
export const getAppUserId = async (organizationId: string): Promise<string | null> => {
  try {
    const result = await query(
      'SELECT app_user_id FROM tokens WHERE organization_id = $1',
      [organizationId]
    );

    if (result.rows.length === 0) {
      logger.warn('No tokens found for organization', { organizationId });
      return null;
    }

    return result.rows[0].app_user_id;
  } catch (error) {
    logger.error('Error retrieving app user ID', { error, organizationId });
    throw error;
  }
};

/**
 * Revokes tokens for a Linear organization
 *
 * @param organizationId The Linear organization ID
 * @returns True if tokens were successfully revoked, false otherwise
 */
<<<<<<< HEAD
export const getAppUserId = async (organizationId: string): Promise<string | null> => {
  try {
    // Get the token data from the database
    const tokenData = await getLinearToken(organizationId);

    if (!tokenData) {
      logger.error(`No tokens found for organization ${organizationId}`);
      return null;
    }

    return tokenData.app_user_id;
  } catch (error) {
    logger.error('Error retrieving app user ID', { error, organizationId });
    return null;
  }
};

/**
 * Revokes tokens for a Linear organization
 */
export const revokeTokens = async (organizationId: string): Promise<boolean> => {
  try {
    // Delete the tokens from the database
    const deleted = await deleteLinearToken(organizationId);

    if (deleted) {
      logger.info(`Tokens revoked for organization ${organizationId}`);
    } else {
      logger.warn(`No tokens found to revoke for organization ${organizationId}`);
    }

    return deleted;
  } catch (error) {
    logger.error('Error revoking tokens', { error, organizationId });
    return false;
  }
=======
export const revokeTokens = async (organizationId: string): Promise<boolean> => {
  try {
    // Get the access token before deleting it
    const accessToken = await getAccessToken(organizationId);

    if (!accessToken) {
      logger.warn('No tokens to revoke for organization', { organizationId });
      return false;
    }

    // Delete tokens from the database
    const result = await query(
      'DELETE FROM tokens WHERE organization_id = $1',
      [organizationId]
    );

    if (result.rowCount === 0) {
      logger.warn('No tokens found to revoke for organization', { organizationId });
      return false;
    }

    // Optionally call Linear's token revocation endpoint
    // Note: Linear doesn't currently have a token revocation endpoint,
    // but this is where we would call it if they add one in the future

    logger.info('Tokens revoked for organization', { organizationId });
    return true;
  } catch (error) {
    logger.error('Error revoking tokens', { error, organizationId });
    throw error;
  }
>>>>>>> bd4cbb60
};<|MERGE_RESOLUTION|>--- conflicted
+++ resolved
@@ -1,24 +1,14 @@
 /**
  * Token management utility for Linear OAuth tokens
  *
-<<<<<<< HEAD
- * This module provides functions for storing, retrieving, and managing
- * Linear OAuth tokens in the database.
- */
-
-import * as logger from '../utils/logger';
-import { storeLinearToken, getLinearToken, getAccessToken as getDbAccessToken, deleteLinearToken } from '../db/models';
-import axios from 'axios';
-=======
  * This module provides functions for securely storing, retrieving, refreshing,
  * and revoking Linear OAuth tokens. Tokens are stored in the database with
  * encryption for security.
  */
+
 import axios from 'axios';
 import * as logger from '../utils/logger';
-import * as encryption from '../utils/encryption';
-import { query } from '../db/connection';
->>>>>>> bd4cbb60
+import { storeLinearToken, getLinearToken, getAccessToken as getDbAccessToken, deleteLinearToken } from '../db/models';
 
 /**
  * Stores OAuth tokens for a Linear organization
@@ -43,7 +33,6 @@
     const expiresAt = new Date();
     expiresAt.setSeconds(expiresAt.getSeconds() + expiresIn);
 
-<<<<<<< HEAD
     // Store tokens in the database
     await storeLinearToken(
       organizationId,
@@ -53,39 +42,7 @@
       expiresAt
     );
 
-    logger.info(`Tokens stored for organization ${organizationId}`);
-=======
-    // Encrypt tokens before storing
-    const encryptedAccessToken = encryption.encrypt(accessToken);
-    const encryptedRefreshToken = encryption.encrypt(refreshToken);
-
-    // First, ensure the organization exists
-    await query(
-      `
-        INSERT INTO organizations (id, name)
-        VALUES ($1, $2)
-        ON CONFLICT (id) DO UPDATE SET name = $2
-      `,
-      [organizationId, organizationName]
-    );
-
-    // Then, store the encrypted tokens
-    await query(
-      `
-        INSERT INTO tokens (organization_id, access_token, refresh_token, app_user_id, expires_at)
-        VALUES ($1, $2, $3, $4, $5)
-        ON CONFLICT (organization_id) DO UPDATE SET
-          access_token = $2,
-          refresh_token = $3,
-          app_user_id = $4,
-          expires_at = $5,
-          updated_at = NOW()
-      `,
-      [organizationId, encryptedAccessToken, encryptedRefreshToken, appUserId, expiresAt]
-    );
-
     logger.info('Tokens stored for organization', { organizationId });
->>>>>>> bd4cbb60
   } catch (error) {
     logger.error('Error storing tokens', { error, organizationId });
     throw error;
@@ -94,7 +51,9 @@
 
 /**
  * Refreshes an expired access token using the refresh token
-<<<<<<< HEAD
+ *
+ * @param organizationId The Linear organization ID
+ * @returns The new access token or null if refresh fails
  */
 export const refreshToken = async (organizationId: string): Promise<string | null> => {
   try {
@@ -105,24 +64,10 @@
       logger.error(`No tokens found for organization ${organizationId}`);
       return null;
     }
-
-=======
- *
- * @param organizationId The Linear organization ID
- * @param refreshToken The OAuth refresh token
- * @returns The new access token and expiration time
- */
-export const refreshAccessToken = async (
-  organizationId: string,
-  refreshToken: string
-): Promise<{ accessToken: string; expiresIn: number }> => {
-  try {
->>>>>>> bd4cbb60
     const clientId = process.env.LINEAR_CLIENT_ID;
     const clientSecret = process.env.LINEAR_CLIENT_SECRET;
 
     if (!clientId || !clientSecret) {
-<<<<<<< HEAD
       logger.error('Missing LINEAR_CLIENT_ID or LINEAR_CLIENT_SECRET environment variables');
       return null;
     }
@@ -155,46 +100,21 @@
       expiresAt
     );
 
-    logger.info(`Token refreshed for organization ${organizationId}`);
+    logger.info('Token refreshed for organization', { organizationId });
     return access_token;
   } catch (error) {
     logger.error('Error refreshing token', { error, organizationId });
     return null;
-=======
-      throw new Error('Missing LINEAR_CLIENT_ID or LINEAR_CLIENT_SECRET environment variables');
-    }
-
-    // Call Linear's token refresh endpoint
-    const response = await axios.post('https://api.linear.app/oauth/token', {
-      client_id: clientId,
-      client_secret: clientSecret,
-      grant_type: 'refresh_token',
-      refresh_token: refreshToken
-    });
-
-    const { access_token, expires_in } = response.data;
-
-    if (!access_token) {
-      throw new Error('Failed to refresh access token');
-    }
-
-    logger.info('Access token refreshed for organization', { organizationId });
-
-    return {
-      accessToken: access_token,
-      expiresIn: expires_in
-    };
-  } catch (error) {
-    logger.error('Error refreshing access token', { error, organizationId });
-    throw error;
->>>>>>> bd4cbb60
   }
 };
 
 /**
  * Retrieves the access token for a Linear organization
-<<<<<<< HEAD
- * If the token is expired, it will attempt to refresh it
+ *
+ * If the token is expired, it will attempt to refresh it automatically.
+ *
+ * @param organizationId The Linear organization ID
+ * @returns The valid access token or null if not available
  */
 export const getAccessToken = async (organizationId: string): Promise<string | null> => {
   try {
@@ -210,65 +130,6 @@
   } catch (error) {
     logger.error('Error retrieving access token', { error, organizationId });
     return null;
-=======
- *
- * If the token is expired, it will attempt to refresh it automatically.
- *
- * @param organizationId The Linear organization ID
- * @returns The valid access token or null if not available
- */
-export const getAccessToken = async (organizationId: string): Promise<string | null> => {
-  try {
-    // Query the database for tokens
-    const result = await query(
-      'SELECT access_token, refresh_token, app_user_id, expires_at FROM tokens WHERE organization_id = $1',
-      [organizationId]
-    );
-
-    if (result.rows.length === 0) {
-      logger.warn('No tokens found for organization', { organizationId });
-      return null;
-    }
-
-    const { access_token, refresh_token, app_user_id, expires_at } = result.rows[0];
-
-    // Decrypt tokens
-    const accessToken = encryption.decrypt(access_token);
-    const refreshToken = encryption.decrypt(refresh_token);
-
-    // Check if token is expired
-    if (new Date() > new Date(expires_at)) {
-      logger.info('Token expired for organization, attempting refresh', { organizationId });
-
-      try {
-        // Refresh the token
-        const { accessToken: newAccessToken, expiresIn } = await refreshAccessToken(
-          organizationId,
-          refreshToken
-        );
-
-        // Store the new token
-        await storeTokens(
-          organizationId,
-          '', // We don't have the organization name here, but it's already in the database
-          newAccessToken,
-          refreshToken,
-          app_user_id,
-          expiresIn
-        );
-
-        return newAccessToken;
-      } catch (refreshError) {
-        logger.error('Failed to refresh token', { error: refreshError, organizationId });
-        return null;
-      }
-    }
-
-    return accessToken;
-  } catch (error) {
-    logger.error('Error retrieving access token', { error, organizationId });
-    throw error;
->>>>>>> bd4cbb60
   }
 };
 
@@ -280,37 +141,11 @@
  */
 export const getAppUserId = async (organizationId: string): Promise<string | null> => {
   try {
-    const result = await query(
-      'SELECT app_user_id FROM tokens WHERE organization_id = $1',
-      [organizationId]
-    );
-
-    if (result.rows.length === 0) {
-      logger.warn('No tokens found for organization', { organizationId });
-      return null;
-    }
-
-    return result.rows[0].app_user_id;
-  } catch (error) {
-    logger.error('Error retrieving app user ID', { error, organizationId });
-    throw error;
-  }
-};
-
-/**
- * Revokes tokens for a Linear organization
- *
- * @param organizationId The Linear organization ID
- * @returns True if tokens were successfully revoked, false otherwise
- */
-<<<<<<< HEAD
-export const getAppUserId = async (organizationId: string): Promise<string | null> => {
-  try {
     // Get the token data from the database
     const tokenData = await getLinearToken(organizationId);
 
     if (!tokenData) {
-      logger.error(`No tokens found for organization ${organizationId}`);
+      logger.warn('No tokens found for organization', { organizationId });
       return null;
     }
 
@@ -323,6 +158,9 @@
 
 /**
  * Revokes tokens for a Linear organization
+ *
+ * @param organizationId The Linear organization ID
+ * @returns True if tokens were successfully revoked, false otherwise
  */
 export const revokeTokens = async (organizationId: string): Promise<boolean> => {
   try {
@@ -330,9 +168,9 @@
     const deleted = await deleteLinearToken(organizationId);
 
     if (deleted) {
-      logger.info(`Tokens revoked for organization ${organizationId}`);
+      logger.info('Tokens revoked for organization', { organizationId });
     } else {
-      logger.warn(`No tokens found to revoke for organization ${organizationId}`);
+      logger.warn('No tokens found to revoke for organization', { organizationId });
     }
 
     return deleted;
@@ -340,37 +178,4 @@
     logger.error('Error revoking tokens', { error, organizationId });
     return false;
   }
-=======
-export const revokeTokens = async (organizationId: string): Promise<boolean> => {
-  try {
-    // Get the access token before deleting it
-    const accessToken = await getAccessToken(organizationId);
-
-    if (!accessToken) {
-      logger.warn('No tokens to revoke for organization', { organizationId });
-      return false;
-    }
-
-    // Delete tokens from the database
-    const result = await query(
-      'DELETE FROM tokens WHERE organization_id = $1',
-      [organizationId]
-    );
-
-    if (result.rowCount === 0) {
-      logger.warn('No tokens found to revoke for organization', { organizationId });
-      return false;
-    }
-
-    // Optionally call Linear's token revocation endpoint
-    // Note: Linear doesn't currently have a token revocation endpoint,
-    // but this is where we would call it if they add one in the future
-
-    logger.info('Tokens revoked for organization', { organizationId });
-    return true;
-  } catch (error) {
-    logger.error('Error revoking tokens', { error, organizationId });
-    throw error;
-  }
->>>>>>> bd4cbb60
 };
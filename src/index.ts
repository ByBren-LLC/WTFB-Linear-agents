--- conflicted
+++ resolved
@@ -6,13 +6,10 @@
 import { handleWebhook } from './webhooks/handler';
 import { initializeDatabase } from './db/models';
 import * as logger from './utils/logger';
-<<<<<<< HEAD
 import planningRoutes from './api/planning';
 import apiRoutes from './routes';
-=======
 import syncRouter from './api/sync';
 import { syncScheduler } from './sync/scheduler';
->>>>>>> c342cdc2
 
 // Load environment variables
 dotenv.config();
@@ -83,16 +80,14 @@
 // Webhook endpoint
 app.post('/webhook', handleWebhook);
 
-<<<<<<< HEAD
 // Planning API routes
 app.use('/api/planning', planningRoutes);
 
 // API routes
 app.use('/api', apiRoutes);
-=======
+
 // Synchronization API
 app.use('/api/sync', syncRouter);
->>>>>>> c342cdc2
 
 // Initialize the database and start the server
 (async () => {

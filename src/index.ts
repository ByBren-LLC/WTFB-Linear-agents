import express from 'express';
import dotenv from 'dotenv';
import { initiateOAuth, handleOAuthCallback } from './auth/oauth';
import { handleWebhook } from './webhooks/handler';
import { initializeDatabase } from './db/models';
import * as logger from './utils/logger';
<<<<<<< HEAD
import planningRoutes from './api/planning';
=======
import apiRoutes from './routes';
>>>>>>> b9a2d9e3

// Load environment variables
dotenv.config();

const app = express();
const port = process.env.PORT || 3000;

// Middleware
app.use(express.json());

// Routes
app.get('/', (req, res) => {
  res.send('WTFB Linear Planning Agent is running');
});

// Health check endpoint
app.get('/health', (req, res) => {
  res.status(200).json({ status: 'ok' });
});

// OAuth routes
app.get('/auth', initiateOAuth);
app.get('/auth/callback', handleOAuthCallback);

// Webhook endpoint
app.post('/webhook', handleWebhook);

<<<<<<< HEAD
// Planning API routes
app.use('/api/planning', planningRoutes);
=======
// API routes
app.use('/api', apiRoutes);
>>>>>>> b9a2d9e3

// Initialize the database and start the server
(async () => {
  try {
    // Initialize the database
    await initializeDatabase();
    logger.info('Database initialized successfully');

    // Start the server
    app.listen(port, () => {
      logger.info(`Server is running on port ${port}`);
      logger.info(`OAuth callback URL: ${process.env.LINEAR_REDIRECT_URI}`);
    });
  } catch (error) {
    logger.error('Failed to initialize the application', { error });
    process.exit(1);
  }
})();<|MERGE_RESOLUTION|>--- conflicted
+++ resolved
@@ -4,11 +4,8 @@
 import { handleWebhook } from './webhooks/handler';
 import { initializeDatabase } from './db/models';
 import * as logger from './utils/logger';
-<<<<<<< HEAD
 import planningRoutes from './api/planning';
-=======
 import apiRoutes from './routes';
->>>>>>> b9a2d9e3
 
 // Load environment variables
 dotenv.config();
@@ -36,13 +33,11 @@
 // Webhook endpoint
 app.post('/webhook', handleWebhook);
 
-<<<<<<< HEAD
 // Planning API routes
 app.use('/api/planning', planningRoutes);
-=======
+
 // API routes
 app.use('/api', apiRoutes);
->>>>>>> b9a2d9e3
 
 // Initialize the database and start the server
 (async () => {
